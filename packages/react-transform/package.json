--- conflicted
+++ resolved
@@ -56,18 +56,11 @@
     "react": "^16.14.0 || 17.x || 18.x || 19.x"
   },
   "devDependencies": {
-<<<<<<< HEAD
-    "@babel/core": "^7.22.8",
+    "@babel/core": "^7.28.4",
     "@preact/signals-core": "workspace:*",
-    "@types/babel__core": "^7.20.1",
-    "@types/babel__helper-module-imports": "^7.18.0",
-    "@types/babel__helper-plugin-utils": "^7.10.0",
-=======
-    "@babel/core": "^7.28.4",
     "@types/babel__core": "^7.20.5",
     "@types/babel__helper-module-imports": "^7.18.3",
     "@types/babel__helper-plugin-utils": "^7.10.3",
->>>>>>> 1ac2b122
     "@types/debug": "^4.1.12",
     "@types/prettier": "^2.7.3",
     "@types/react": "^18.0.18",
