function cycleDetected(): never {
	throw new Error("Cycle detected");
}

const RUNNING = 1 << 0;
const STALE = 1 << 1;
const NOTIFIED = 1 << 2;
const HAS_ERROR = 1 << 3;
const SHOULD_SUBSCRIBE = 1 << 4;
const SUBSCRIBED = 1 << 5;
const DISPOSED = 1 << 6;

// A linked list node used to track dependencies (sources) and dependents (targets).
// Also used to remember the source's last version number that the target saw.
type Node = {
	// A node may have the following flags:
	//  SUBSCRIBED when the target has subscribed to listen change notifications from the source
	//  STALE when it's unclear whether the source is still a dependency of the target
	_flags: number;

	// A source whose value the target depends on.
	_source: Signal;
	_prevSource?: Node;
	_nextSource?: Node;

	// A target that depends on the source and should be notified when the source changes.
	_target: Computed | Effect;
	_prevTarget?: Node;
	_nextTarget?: Node;

	// The version number of the source that target has last seen. We use version numbers
	// instead of storing the source value, because source values can take arbitrary amount
	// of memory, and computeds could hang on to them forever because they're lazily evaluated.
	_version: number;

	// Used to remember & roll back the source's previous `._node` value when entering &
	// exiting a new evaluation context.
	_rollbackNode?: Node;
};

function startBatch() {
	batchDepth++;
}

function endBatch() {
	if (batchDepth > 1) {
		batchDepth--;
		return;
	}

	let error: unknown;
	let hasError = false;

	while (batchedEffect !== undefined) {
		let effect: Effect | undefined = batchedEffect;
		batchedEffect = undefined;

		batchIteration++;

		while (effect !== undefined) {
			const next: Effect | undefined = effect._nextBatchedEffect;
			effect._nextBatchedEffect = undefined;
			effect._flags &= ~NOTIFIED;

			if (!(effect._flags & DISPOSED)) {
				try {
					effect._callback();
				} catch (err) {
					if (!hasError) {
						error = err;
						hasError = true;
					}
				}
			}
			effect = next;
		}
	}
	batchIteration = 0;
	batchDepth--;

	if (hasError) {
		throw error;
	}
}

function batch<T>(callback: () => T): T {
	if (batchDepth > 0) {
		return callback();
	}
	/*@__INLINE__**/ startBatch();
	try {
		return callback();
	} finally {
		endBatch();
	}
}

// Currently evaluated computed or effect.
let evalContext: Computed | Effect | undefined = undefined;

// Effects collected into a batch.
let batchedEffect: Effect | undefined = undefined;
let batchDepth = 0;
let batchIteration = 0;

// A global version number for signals, used for fast-pathing repeated
// computed.peek()/computed.value calls when nothing has changed globally.
let globalVersion = 0;

function getValue<T>(signal: Signal<T>): T {
	let node: Node | undefined = undefined;
	if (evalContext !== undefined) {
		node = signal._node;
		if (node === undefined || node._target !== evalContext) {
			// `signal` is a new dependency. Create a new node dependency node, move it
			//  to the front of the current context's dependency list.
			node = {
				_flags: 0,
				_version: 0,
				_source: signal,
				_prevSource: undefined,
				_nextSource: evalContext._sources,
				_target: evalContext,
				_prevTarget: undefined,
				_nextTarget: undefined,
				_rollbackNode: node,
			};
			evalContext._sources = node;
			signal._node = node;

			// Subscribe to change notifications from this dependency if we're in an effect
			// OR evaluating a computed signal that in turn has subscribers.
			if (evalContext._flags & SHOULD_SUBSCRIBE) {
				signal._subscribe(node);
			}
		} else if (node._flags & STALE) {
			// `signal` is an existing dependency from a previous evaluation. Reuse the dependency
			// node and move it to the front of the evaluation context's dependency list.
			node._flags &= ~STALE;

			const head = evalContext._sources;
			if (node !== head) {
				const prev = node._prevSource;
				const next = node._nextSource;
				if (prev !== undefined) {
					prev._nextSource = next;
				}
				if (next !== undefined) {
					next._prevSource = prev;
				}
				if (head !== undefined) {
					head._prevSource = node;
				}
				node._prevSource = undefined;
				node._nextSource = head;
				evalContext._sources = node;
			}

			// We can assume that the currently evaluated effect / computed signal is already
			// subscribed to change notifications from `signal` if needed.
		} else {
			// `signal` is an existing dependency from current evaluation.
			node = undefined;
		}
	}
	try {
		return signal.peek();
	} finally {
		if (node !== undefined) {
			node._version = signal._version;
		}
	}
}

declare class Signal<T = any> {
	/** @internal */
	_value: unknown;

	/** @internal */
	_version: number;

	/** @internal */
	_node?: Node;

	/** @internal */
	_targets?: Node;

	constructor(value?: T);

	/** @internal */
	_subscribe(node: Node): void;

	/** @internal */
	_unsubscribe(node: Node): void;

	subscribe(fn: (value: T) => void): () => void;

	valueOf(): T;

	toString(): string;

	peek(): T;

	get value(): T;
	set value(value: T);
}

function Signal(this: Signal, value?: unknown) {
	this._value = value;
	this._version = 0;
	this._node = undefined;
	this._targets = undefined;
}

Signal.prototype._subscribe = function(node) {
	if (!(node._flags & SUBSCRIBED)) {
		node._flags |= SUBSCRIBED;
		node._nextTarget = this._targets;

		if (this._targets !== undefined) {
			this._targets._prevTarget = node;
		}
		this._targets = node;
	}
};

Signal.prototype._unsubscribe = function(node) {
	if (node._flags & SUBSCRIBED) {
		node._flags &= ~SUBSCRIBED;

		const prev = node._prevTarget;
		const next = node._nextTarget;
		if (prev !== undefined) {
			prev._nextTarget = next;
			node._prevTarget = undefined;
		}
		if (next !== undefined) {
			next._prevTarget = prev;
			node._nextTarget = undefined;
		}
		if (node === this._targets) {
			this._targets = next;
		}
	}
};

Signal.prototype.subscribe = function(fn) {
	return effect(() => fn(this.value));
};

Signal.prototype.valueOf = function() {
	return this.value;
};

Signal.prototype.toString = function() {
	return this.value + "";
};

Signal.prototype.peek = function() {
	return this._value;
};

Object.defineProperty(Signal.prototype, "value", {
	get() {
		return getValue(this);
	},
	set(value) {
		if (value !== this._value) {
			if (batchIteration > 100) {
				cycleDetected();
			}

			this._value = value;
			this._version++;
			globalVersion++;

			/**@__INLINE__*/ startBatch();
			try {
				for (
					let node = this._targets;
					node !== undefined;
					node = node._nextTarget
				) {
					node._target._notify();
				}
			} finally {
				endBatch();
			}
		}
	}
});

function signal<T>(value: T): Signal<T> {
	return new Signal(value);
}

function prepareSources(target: Computed | Effect) {
	for (
		let node = target._sources;
		node !== undefined;
		node = node._nextSource
	) {
		const rollbackNode = node._source._node;
		if (rollbackNode !== undefined) {
			node._rollbackNode = rollbackNode;
		}
		node._source._node = node;
		node._flags |= STALE;
	}
}

function cleanupSources(target: Computed | Effect) {
	// At this point target._sources is a mishmash of current & former dependencies.
	// The current dependencies are also in a reverse order of use.
	// Therefore build a new, reverted list of dependencies containing only the current
	// dependencies in a proper order of use.
	// Drop former dependencies from the list and unsubscribe from their change notifications.

	let node = target._sources;
	let sources = undefined;
	while (node !== undefined) {
		const next = node._nextSource;
		if (node._flags & STALE) {
			node._source._unsubscribe(node);
			node._nextSource = undefined;
		} else {
			if (sources !== undefined) {
				sources._prevSource = node;
			}
			node._prevSource = undefined;
			node._nextSource = sources;
			sources = node;
		}

		node._source._node = node._rollbackNode;
		if (node._rollbackNode !== undefined) {
			node._rollbackNode = undefined;
		}
		node = next;
	}
	target._sources = sources;
}

function returnComputed<T>(computed: Computed<T>): T {
	computed._flags &= ~RUNNING;
	if (computed._flags & HAS_ERROR) {
		throw computed._value;
	}
	return computed._value as T;
}

function disposeNestedEffects(context: Computed | Effect) {
	let effect = context._effects;
	if (effect !== undefined) {
		do {
			effect._dispose();
			effect = effect._nextNestedEffect;
		} while (effect !== undefined);
		context._effects = undefined;
	}
}

declare class Computed<T = any> extends Signal<T> {
	/** @internal */
	_compute: () => T;

	/** @internal */
	_sources?: Node;

	/** @internal */
	_effects?: Effect;

	/** @internal */
	_globalVersion: number;

	/** @internal */
	_flags: number;

	constructor(compute: () => T);

	/** @internal */
	_notify(): void;

	get value(): T;
}

function Computed(this: Computed, compute: () => unknown) {
	Signal.call(this, undefined);

	this._compute = compute;
	this._sources = undefined;
	this._effects = undefined;
	this._globalVersion = globalVersion - 1;
	this._flags = STALE;
}

// Do this IIFE wrapping thing instead of deriving directly from Signal, to avoid
// a performance cliff (at least on on Node.js 18.9.0).
(function(_Signal: typeof Signal) {
	Computed.prototype = new _Signal() as Computed;

	Computed.prototype._subscribe = function(node) {
		if (this._targets === undefined) {
			this._flags |= STALE | SHOULD_SUBSCRIBE;

			// A computed signal subscribes lazily to its dependencies when the it
			// gets its first subscriber.
			for (
				let node = this._sources;
				node !== undefined;
				node = node._nextSource
			) {
				node._source._subscribe(node);
			}
		}
		_Signal.prototype._subscribe.call(this, node);
	};

	Computed.prototype._unsubscribe = function(node) {
		_Signal.prototype._unsubscribe.call(this, node);

		// Computed signal unsubscribes from its dependencies from it loses its last subscriber.
		if (this._targets === undefined) {
			this._flags &= ~SHOULD_SUBSCRIBE;

			for (
				let node = this._sources;
				node !== undefined;
				node = node._nextSource
			) {
				node._source._unsubscribe(node);
			}
		}
	};

	Computed.prototype._notify = function() {
		if (!(this._flags & NOTIFIED)) {
			this._flags |= STALE | NOTIFIED;

			for (
				let node = this._targets;
				node !== undefined;
				node = node._nextTarget
			) {
				node._target._notify();
			}
		}
	};

	Computed.prototype.peek = function() {
		this._flags &= ~NOTIFIED;

		if (this._flags & RUNNING) {
			cycleDetected();
		}
		this._flags |= RUNNING;

		if (!(this._flags & STALE) && this._targets !== undefined) {
			return returnComputed(this);
		}
		this._flags &= ~STALE;

		if (this._globalVersion === globalVersion) {
			return returnComputed(this);
		}
		this._globalVersion = globalVersion;

		if (this._version > 0) {
			// Check current dependencies for changes. The dependency list is already in
			// order of use. Therefore if >1 dependencies have changed only the first used one
			// is re-evaluated at this point.
			let node = this._sources;
			while (node !== undefined) {
				if (node._source._version !== node._version) {
					break;
				}
				try {
					node._source.peek();
				} catch {
					// Failures of current dependencies shouldn't be rethrown here in case the
					// compute function catches them.
				}
				if (node._source._version !== node._version) {
					break;
				}
				node = node._nextSource;
			}
			if (node === undefined) {
				return returnComputed(this);
			}
		}

		disposeNestedEffects(this);

		const prevValue = this._value;
		const prevFlags = this._flags;
		const prevContext = evalContext;
		try {
			evalContext = this;
			prepareSources(this);
			this._value = this._compute();
			this._flags &= ~HAS_ERROR;
			if (
				prevFlags & HAS_ERROR ||
				this._value !== prevValue ||
				this._version === 0
			) {
				this._version++;
			}
		} catch (err) {
			this._value = err;
			this._flags |= HAS_ERROR;
			this._version++;
		} finally {
			cleanupSources(this);
			evalContext = prevContext;
		}
		return returnComputed(this);
	};

	Object.defineProperty(Computed.prototype, "value", {
		get() {
			if (this._flags & RUNNING) {
				cycleDetected();
			}
			return getValue(this);
		}
	});
})(Signal);

function computed<T>(compute: () => T): Computed<T> {
	return new Computed(compute);
}

<<<<<<< HEAD
export function signal<T>(value: T): Signal<T>
export function signal<T = undefined>(): Signal<T | undefined>
export function signal<T>(value?: T) {
	return new Signal(value);
=======
function disposeEffect(effect: Effect) {
	for (
		let node = effect._sources;
		node !== undefined;
		node = node._nextSource
	) {
		node._source._unsubscribe(node);
	}
	disposeNestedEffects(effect);
	effect._sources = undefined;
	effect._flags |= DISPOSED;
>>>>>>> b2642d06
}

function endEffect(this: Effect, prevContext?: Computed | Effect) {
	if (evalContext !== this) {
		throw new Error("Out-of-order effect");
	}
	cleanupSources(this);
	evalContext = prevContext;
	endBatch();

	this._flags &= ~RUNNING;
	if (this._flags & DISPOSED) {
		disposeEffect(this);
	}
}

declare class Effect {
	_compute: () => void;
	_sources?: Node;
	_effects?: Effect;
	_nextNestedEffect?: Effect;
	_nextBatchedEffect?: Effect;
	_flags: number;

	constructor(compute: () => void);

	_callback(): void;
	_start(): () => void;
	_notify(): void;
	_dispose(): void;
}

function Effect(this: Effect, compute: () => void) {
	this._compute = compute;
	this._sources = undefined;
	this._effects = undefined;
	this._nextNestedEffect = undefined;
	this._nextBatchedEffect = undefined;
	this._flags = SHOULD_SUBSCRIBE;

	if (evalContext !== undefined) {
		this._nextNestedEffect = evalContext._effects;
		evalContext._effects = this;
	}
}

Effect.prototype._callback = function() {
	const finish = this._start();
	try {
		this._compute();
	} finally {
		finish();
	}
};

Effect.prototype._start = function() {
	if (this._flags & RUNNING) {
		cycleDetected();
	}
	this._flags |= RUNNING;
	this._flags &= ~DISPOSED;
	disposeNestedEffects(this);

	/*@__INLINE__**/ startBatch();
	const prevContext = evalContext;
	evalContext = this;

	prepareSources(this);
	return endEffect.bind(this, prevContext);
};

Effect.prototype._notify = function() {
	if (!(this._flags & NOTIFIED)) {
		this._flags |= NOTIFIED;
		this._nextBatchedEffect = batchedEffect;
		batchedEffect = this;
	}
};

Effect.prototype._dispose = function() {
	if (!(this._flags & RUNNING)) {
		disposeEffect(this);
	}
};

function effect(compute: () => void): () => void {
	const effect = new Effect(compute);
	effect._callback();
	// Return a bound function instead of a wrapper like `() => effect._dispose()`,
	// because bound functions seem to be just as fast and take up a lot less memory.
	return effect._dispose.bind(effect);
}

export {
	signal,
	computed,
	effect,
	batch,
	Signal,
	type Computed as ReadonlySignal
};<|MERGE_RESOLUTION|>--- conflicted
+++ resolved
@@ -290,7 +290,9 @@
 	}
 });
 
-function signal<T>(value: T): Signal<T> {
+function signal<T>(value: T): Signal<T>
+function signal<T = undefined>(): Signal<T | undefined>
+function signal<T>(value?: T) {
 	return new Signal(value);
 }
 
@@ -532,12 +534,6 @@
 	return new Computed(compute);
 }
 
-<<<<<<< HEAD
-export function signal<T>(value: T): Signal<T>
-export function signal<T = undefined>(): Signal<T | undefined>
-export function signal<T>(value?: T) {
-	return new Signal(value);
-=======
 function disposeEffect(effect: Effect) {
 	for (
 		let node = effect._sources;
@@ -549,7 +545,6 @@
 	disposeNestedEffects(effect);
 	effect._sources = undefined;
 	effect._flags |= DISPOSED;
->>>>>>> b2642d06
 }
 
 function endEffect(this: Effect, prevContext?: Computed | Effect) {
