<<<<<<< HEAD
import { signal, useComputed, useWatcher } from "@preact/signals";
import { createElement, render } from "preact";
=======
import {
	signal,
	computed,
	useComputed,
	useSignalEffect,
	Signal,
} from "@preact/signals";
import { createElement, createRef, render } from "preact";
>>>>>>> 9a5cbbdc
import { setupRerender, act } from "preact/test-utils";

const sleep = (ms?: number) => new Promise(r => setTimeout(r, ms));

describe("@preact/signals", () => {
	let scratch: HTMLDivElement;
	let rerender: () => void;

	beforeEach(() => {
		scratch = document.createElement("div");
		rerender = setupRerender();
	});

	afterEach(() => {
		render(null, scratch);
	});

	describe("inheritance", () => {
		it("should have signals inherit from Signal", () => {
			expect(signal(0)).to.be.instanceof(Signal);
		});

		it("should have computed inherit from Signal", () => {
			expect(computed(() => 0)).to.be.instanceof(Signal);
		});
	});

	describe("Text bindings", () => {
		it("should render text without signals", () => {
			render(<span>test</span>, scratch);
			const span = scratch.firstChild;
			const text = span?.firstChild;
			expect(text).to.have.property("data", "test");
		});

		it("should render Signals as Text", () => {
			const sig = signal("test");
			render(<span>{sig}</span>, scratch);
			const span = scratch.firstChild;
			expect(span).to.have.property("firstChild").that.is.an.instanceOf(Text);
			const text = span?.firstChild;
			expect(text).to.have.property("data", "test");
		});

		it("should update Signal-based Text (no parent component)", () => {
			const sig = signal("test");
			render(<span>{sig}</span>, scratch);

			const text = scratch.firstChild!.firstChild!;
			expect(text).to.have.property("data", "test");

			sig.value = "changed";

			// should not remount/replace Text
			expect(scratch.firstChild!.firstChild!).to.equal(text);
			// should update the text in-place
			expect(text).to.have.property("data", "changed");
		});

		it("should update Signal-based Text (in a parent component)", async () => {
			const sig = signal("test");
			const spy = sinon.spy();
			function App({ x }: { x: typeof sig }) {
				spy();
				return <span>{x}</span>;
			}
			render(<App x={sig} />, scratch);
			spy.resetHistory();

			const text = scratch.firstChild!.firstChild!;
			expect(text).to.have.property("data", "test");

			sig.value = "changed";

			// should not remount/replace Text
			expect(scratch.firstChild!.firstChild!).to.equal(text);
			// should update the text in-place
			expect(text).to.have.property("data", "changed");

			await sleep();
			expect(spy).not.to.have.been.called;
		});

		it("should support swapping Signals in Text positions", async () => {
			const sig = signal("test");
			const spy = sinon.spy();
			function App({ x }: { x: typeof sig }) {
				spy();
				return <span>{x}</span>;
			}
			render(<App x={sig} />, scratch);
			spy.resetHistory();

			const text = scratch.firstChild!.firstChild!;
			expect(text).to.have.property("data", "test");

			const sig2 = signal("different");
			render(<App x={sig2} />, scratch);
			expect(spy).to.have.been.called;
			spy.resetHistory();

			// should not remount/replace Text
			expect(scratch.firstChild!.firstChild!).to.equal(text);
			// should update the text in-place
			expect(text).to.have.property("data", "different");

			await sleep();
			expect(spy).not.to.have.been.called;

			sig.value = "changed old signal";

			await sleep();
			expect(spy).not.to.have.been.called;
			// the text should _not_ have changed:
			expect(text).to.have.property("data", "different");

			sig2.value = "changed";

			expect(scratch.firstChild!.firstChild!).to.equal(text);
			expect(text).to.have.property("data", "changed");

			await sleep();
			expect(spy).not.to.have.been.called;
		});
	});

	describe("Component bindings", () => {
		it("should subscribe to signals", () => {
			const sig = signal("foo");

			function App() {
				const value = sig.value;
				return <p>{value}</p>;
			}

			render(<App />, scratch);
			expect(scratch.textContent).to.equal("foo");

			sig.value = "bar";
			rerender();
			expect(scratch.textContent).to.equal("bar");
		});

		it("should activate signal accessed in render", () => {
			const sig = signal(null);

			function App() {
				const arr = useComputed(() => {
					// trigger read
					sig.value;

					return [];
				});

				const str = arr.value.join(", ");
				return <p>{str}</p>;
			}

			const fn = () => render(<App />, scratch);
			expect(fn).not.to.throw;
		});

		it("should not subscribe to child signals", () => {
			const sig = signal("foo");

			function Child() {
				const value = sig.value;
				return <p>{value}</p>;
			}

			const spy = sinon.spy();
			function App() {
				spy();
				return <Child />;
			}

			render(<App />, scratch);
			expect(scratch.textContent).to.equal("foo");

			sig.value = "bar";
			rerender();
			expect(spy).to.be.calledOnce;
		});
	});

	describe("prop bindings", () => {
		it("should set the initial value of the checked property", () => {
			const s = signal(true);
			// @ts-ignore
			render(<input checked={s} />, scratch);

			expect(scratch.firstChild).to.have.property("checked", true);
			expect(s.value).to.equal(true);
		});

		it("should update the checked property on change", () => {
			const s = signal(true);
			// @ts-ignore
			render(<input checked={s} />, scratch);

			expect(scratch.firstChild).to.have.property("checked", true);

			s.value = false;

			expect(scratch.firstChild).to.have.property("checked", false);
		});

		it("should update props without re-rendering", async () => {
			const s = signal("initial");
			const spy = sinon.spy();
			function Wrap() {
				spy();
				// @ts-ignore
				return <input value={s} />;
			}
			render(<Wrap />, scratch);
			spy.resetHistory();

			expect(scratch.firstChild).to.have.property("value", "initial");

			s.value = "updated";

			expect(scratch.firstChild).to.have.property("value", "updated");

			// ensure the component was never re-rendered: (even after a tick)
			await sleep();
			expect(spy).not.to.have.been.called;

			s.value = "second update";

			expect(scratch.firstChild).to.have.property("value", "second update");

			// ensure the component was never re-rendered: (even after a tick)
			await sleep();
			expect(spy).not.to.have.been.called;
		});

		it("should set and update string style property", async () => {
			const style = signal("left: 10px");
			const spy = sinon.spy();
			function Wrap() {
				spy();
				// @ts-ignore
				return <div style={style} />;
			}
			render(<Wrap />, scratch);
			spy.resetHistory();

			const div = scratch.firstChild as HTMLDivElement;

			expect(div.style).to.have.property("left", "10px");

			// ensure the component was never re-rendered: (even after a tick)
			await sleep();
			expect(spy).not.to.have.been.called;

			style.value = "left: 20px;";

			expect(div.style).to.have.property("left", "20px");

			// ensure the component was never re-rendered: (even after a tick)
			await sleep();
			expect(spy).not.to.have.been.called;
		});

		it("should set updated signal prop values at most once", async () => {
			const s = signal("initial");
			const spy = sinon.spy();
			function Wrap() {
				spy();
				// @ts-ignore
				return <span ariaLabel={s} ariaDescription={s.value} />;
			}
			render(<Wrap />, scratch);
			spy.resetHistory();

			const span = scratch.firstElementChild as HTMLSpanElement;
			const ariaLabel = sinon.spy();
			Object.defineProperty(span, "ariaLabel", {
				set: ariaLabel,
			});
			const ariaDescription = sinon.spy();
			Object.defineProperty(span, "ariaDescription", {
				set: ariaDescription,
			});

			act(() => {
				s.value = "updated";
			});

			expect(spy).to.have.been.calledOnce;

			expect(ariaLabel).to.have.been.calledOnce;
			expect(ariaLabel).to.have.been.calledWith("updated");
			ariaLabel.resetHistory();

			expect(ariaDescription).to.have.been.calledOnce;
			expect(ariaDescription).to.have.been.calledWith("updated");
			ariaDescription.resetHistory();

			// ensure the component was never re-rendered: (even after a tick)
			await sleep();

			expect(ariaLabel).not.to.have.been.called;
			expect(ariaDescription).not.to.have.been.called;

			act(() => {
				s.value = "second update";
			});

			expect(ariaLabel).to.have.been.calledOnce;
			expect(ariaLabel).to.have.been.calledWith("second update");
			ariaLabel.resetHistory();

			expect(ariaDescription).to.have.been.calledOnce;
			expect(ariaDescription).to.have.been.calledWith("second update");
			ariaDescription.resetHistory();

			// ensure the component was never re-rendered: (even after a tick)
			await sleep();

			expect(ariaLabel).not.to.have.been.called;
			expect(ariaDescription).not.to.have.been.called;
		});

		it("should set SVG values", async () => {
			const s = signal("scale(1 1)");

			function App() {
				return (
					<svg>
						<line
							// @ts-ignore
							transform={s}
						/>
					</svg>
				);
			}
			render(<App />, scratch);

			act(() => {
				// This should not crash
				s.value = "scale(1, 2)";
			});
		});
	});

<<<<<<< HEAD
	describe("use watcher hook", () => {
		it("should set the initial value of the checked property", () => {
			function App({ checked = false }) {
				const $checked = useWatcher(checked);
				// @ts-ignore
				return <input checked={$checked} />;
			}

			render(<App checked={true} />, scratch);
			expect(scratch.firstChild).to.have.property("checked", true);
		});

		it("should update the checked property on change", () => {
			function App({ checked = false }) {
				const $checked = useWatcher(checked);
				// @ts-ignore
				return <input checked={$checked} />;
			}

			render(<App checked={true} />, scratch);
			expect(scratch.firstChild).to.have.property("checked", true);

			render(<App checked={false} />, scratch);
			expect(scratch.firstChild).to.have.property("checked", false);
		});

		it("should update computed signal", () => {
			function App({ value = 0 }) {
				const $value = useWatcher(value);
				const timesTwo = useComputed(() => $value.value * 2);
				return <p>{timesTwo}</p>;
			}

			render(<App value={1} />, scratch);
			expect(scratch.textContent).to.equal("2");

			render(<App value={4} />, scratch);
			expect(scratch.textContent).to.equal("8");
		});

		it("should not cascade rerenders", () => {
			const spy = sinon.spy();
			function App({ value = 0 }) {
				const $value = useWatcher(value);
				const timesTwo = useComputed(() => $value.value * 2);
				spy();
				return <p>{timesTwo.value}</p>;
			}

			render(<App value={1} />, scratch);
			render(<App value={4} />, scratch);

			expect(spy).to.be.calledTwice;
		});

		it("should update all silblings", () => {
			function Test({ value }: { value: number }) {
				const $value = useWatcher(value);
				return <span>{$value.value}</span>;
			}

			function App({ value = 0 }) {
				return (
					<div>
						<Test value={value} />
						<Test value={value} />
					</div>
				);
			}

			const firstChild = () => scratch.firstChild?.firstChild;

			render(<App value={1} />, scratch);
			expect(firstChild()?.textContent).to.be.equal("1");
			expect(firstChild()?.nextSibling?.textContent).to.be.equal("1");

			render(<App value={4} />, scratch);
			expect(firstChild()?.textContent).to.be.equal("4");
			expect(firstChild()?.nextSibling?.textContent).to.be.equal("4");
		});

		it("should not rerender siblings", () => {
			const spy = sinon.spy();
			function Test({ value }: { value: number }) {
				const $value = useWatcher(value);
				spy();
				return <span>{$value.value}</span>;
			}

			function App({ value = 0 }) {
				return (
					<div>
						<Test value={value} />
						<Test value={value} />
					</div>
				);
			}

			render(<App value={1} />, scratch);
			render(<App value={4} />, scratch);

			expect(spy).to.be.callCount(4);
=======
	describe("useSignalEffect()", () => {
		it("should be invoked after commit", async () => {
			const ref = createRef();
			const sig = signal("foo");
			const spy = sinon.spy();
			let count = 0;

			function App() {
				useSignalEffect(() =>
					spy(
						sig.value,
						ref.current,
						ref.current.getAttribute("data-render-id")
					)
				);
				return (
					<p ref={ref} data-render-id={count++}>
						{sig.value}
					</p>
				);
			}

			act(() => {
				render(<App />, scratch);
			});
			expect(scratch.textContent).to.equal("foo");
			// expect(spy).not.to.have.been.called;
			await sleep(1);
			expect(spy).to.have.been.calledOnceWith(
				"foo",
				scratch.firstElementChild,
				"0"
			);

			spy.resetHistory();

			act(() => {
				sig.value = "bar";
				rerender();
			});

			expect(scratch.textContent).to.equal("bar");
			await sleep(1);

			// NOTE: Ideally, call should receive "1" as its third argument!
			// The "0" indicates that Preact's DOM mutations hadn't yet been performed when the callback ran.
			// This happens because we do signal-based effect runs after the first, not VDOM.
			// Perhaps we could find a way to defer the callback when it coincides with a render?
			expect(spy).to.have.been.calledOnceWith(
				"bar",
				scratch.firstElementChild,
				"0" // ideally "1" - update if we find a nice way to do so!
			);
		});

		it("should invoke any returned cleanup function for updates", async () => {
			const ref = createRef();
			const sig = signal("foo");
			const spy = sinon.spy();
			const cleanup = sinon.spy();
			let count = 0;

			function App() {
				useSignalEffect(() => {
					const id = ref.current.getAttribute("data-render-id");
					const value = sig.value;
					spy(value, ref.current, id);
					return () => cleanup(value, ref.current, id);
				});
				return (
					<p ref={ref} data-render-id={count++}>
						{sig.value}
					</p>
				);
			}

			render(<App />, scratch);

			await sleep(1);
			expect(cleanup).not.to.have.been.called;
			expect(spy).to.have.been.calledOnceWith(
				"foo",
				scratch.firstElementChild,
				"0"
			);
			spy.resetHistory();

			act(() => {
				sig.value = "bar";
				rerender();
			});

			expect(scratch.textContent).to.equal("bar");
			await sleep(1);

			const child = scratch.firstElementChild;

			expect(cleanup).to.have.been.calledOnceWith("foo", child, "0");

			expect(spy).to.have.been.calledOnceWith(
				"bar",
				child,
				"0" // ideally "1" - update if we find a nice way to do so!
			);
		});

		it("should invoke any returned cleanup function for unmounts", async () => {
			const ref = createRef();
			const sig = signal("foo");
			const spy = sinon.spy();
			const cleanup = sinon.spy();

			function App() {
				useSignalEffect(() => {
					const value = sig.value;
					spy(value, ref.current);
					return () => cleanup(value, ref.current);
				});
				return <p ref={ref}>{sig.value}</p>;
			}

			act(() => {
				render(<App />, scratch);
			});

			await sleep(1);

			const child = scratch.firstElementChild;

			expect(cleanup).not.to.have.been.called;
			expect(spy).to.have.been.calledOnceWith("foo", child);
			spy.resetHistory();

			act(() => {
				render(null, scratch);
			});

			await sleep(1);

			expect(spy).not.to.have.been.called;
			expect(cleanup).to.have.been.calledOnceWith("foo", child);
>>>>>>> 9a5cbbdc
		});
	});
});<|MERGE_RESOLUTION|>--- conflicted
+++ resolved
@@ -1,16 +1,12 @@
-<<<<<<< HEAD
-import { signal, useComputed, useWatcher } from "@preact/signals";
-import { createElement, render } from "preact";
-=======
 import {
 	signal,
 	computed,
 	useComputed,
 	useSignalEffect,
+	useWatcher,
 	Signal,
 } from "@preact/signals";
 import { createElement, createRef, render } from "preact";
->>>>>>> 9a5cbbdc
 import { setupRerender, act } from "preact/test-utils";
 
 const sleep = (ms?: number) => new Promise(r => setTimeout(r, ms));
@@ -358,7 +354,6 @@
 		});
 	});
 
-<<<<<<< HEAD
 	describe("use watcher hook", () => {
 		it("should set the initial value of the checked property", () => {
 			function App({ checked = false }) {
@@ -461,7 +456,9 @@
 			render(<App value={4} />, scratch);
 
 			expect(spy).to.be.callCount(4);
-=======
+		});
+	});
+
 	describe("useSignalEffect()", () => {
 		it("should be invoked after commit", async () => {
 			const ref = createRef();
@@ -603,7 +600,6 @@
 
 			expect(spy).not.to.have.been.called;
 			expect(cleanup).to.have.been.calledOnceWith("foo", child);
->>>>>>> 9a5cbbdc
 		});
 	});
 });