import {
	useRef,
	useMemo,
	useEffect,
	Component,
	type FC,
	type ReactElement,
} from "react";
import React from "react";
import jsxRuntime from "react/jsx-runtime";
import jsxRuntimeDev from "react/jsx-dev-runtime";
import { useSyncExternalStore } from "use-sync-external-store/shim/index.js";
import {
	signal,
	computed,
	batch,
	effect,
	Signal,
	type ReadonlySignal,
} from "@preact/signals-core";
import type { Effect, JsxRuntimeModule } from "./internal";

export { signal, computed, batch, effect, Signal, type ReadonlySignal };

const Empty = [] as const;
const ReactElemType = Symbol.for("react.element"); // https://github.com/facebook/react/blob/346c7d4c43a0717302d446da9e7423a8e28d8996/packages/shared/ReactSymbols.js#L15
const ReactMemoType = Symbol.for("react.memo"); // https://github.com/facebook/react/blob/346c7d4c43a0717302d446da9e7423a8e28d8996/packages/shared/ReactSymbols.js#L30
<<<<<<< HEAD
const ProxyInstance = new WeakMap<FC<any>, FC<any>>();
=======
const ProxyInstance = new WeakMap<
	FunctionComponent<any>,
	FunctionComponent<any>
>();
>>>>>>> 9a5cbbdc
const SupportsProxy = typeof Proxy === "function";

const ProxyHandlers = {
	/**
	 * This is a function call trap for functional components.
	 * When this is called, we know it means React did run 'Component()',
	 * that means we can use any hooks here to setup our effect and store.
	 *
	 * With the native Proxy, all other calls such as access/setting to/of properties will
	 * be forwarded to the target Component, so we don't need to copy the Component's
	 * own or inherited properties.
	 *
	 * @see https://github.com/facebook/react/blob/2d80a0cd690bb5650b6c8a6c079a87b5dc42bd15/packages/react-reconciler/src/ReactFiberHooks.old.js#L460
	 */
	apply(Component: FC<any>, thisArg: any, argumentsList: Parameters<FC<any>>) {
		const store = useMemo(createEffectStore, Empty);

		useSyncExternalStore(store.subscribe, store.getSnapshot, store.getSnapshot);

		const stop = store.updater._start();

		try {
			const children = Component.apply(thisArg, argumentsList);
			return children;
			// eslint-disable-next-line no-useless-catch
		} catch (e) {
			// Re-throwing promises that'll be handled by suspense
			// or an actual error.
			throw e;
		} finally {
			// Stop effects in either case before return or throw,
			// Otherwise the effect will leak.
			stop();
		}
	},
};

function ProxyFunctionalComponent(Component: FC<any>) {
	return ProxyInstance.get(Component) || WrapWithProxy(Component);
}

function WrapWithProxy(Component: FC<any>) {
	if (SupportsProxy) {
		const ProxyComponent = new Proxy(Component, ProxyHandlers);

		ProxyInstance.set(Component, ProxyComponent);
		ProxyInstance.set(ProxyComponent, ProxyComponent);

		return ProxyComponent;
	}

	/**
	 * Emulate a Proxy if environment doesn't support it.
	 *
	 * @TODO - unlike Proxy, it's not possible to access the type/Component's
	 * static properties this way. Not sure if we want to copy all statics here.
	 * Omitting this for now.
	 *
	 * @example - works with Proxy, doesn't with wrapped function.
	 * ```
	 * const el = <SomeFunctionalComponent />
	 * el.type.someOwnOrInheritedProperty;
	 * el.type.defaultProps;
	 * ```
	 */
	const WrappedComponent: FC<any> = (...args) => {
		return ProxyHandlers.apply(Component, undefined, args);
	};

	ProxyInstance.set(Component, WrappedComponent);
	ProxyInstance.set(WrappedComponent, WrappedComponent);

	return WrappedComponent;
}

/**
 * A redux-like store whose store value is a positive 32bit integer (a 'version').
 *
 * React subscribes to this store and gets a snapshot of the current 'version',
 * whenever the 'version' changes, we tell React it's time to update the component (call 'onStoreChange').
 *
 * How we achieve this is by creating a binding with an 'effect', when the `effect._callback' is called,
 * we update our store version and tell React to re-render the component ([1] We don't really care when/how React does it).
 *
 * [1]
 * @see https://reactjs.org/docs/hooks-reference.html#usesyncexternalstore
 * @see https://github.com/reactjs/rfcs/blob/main/text/0214-use-sync-external-store.md
 */
function createEffectStore() {
	let updater!: Effect;
	let version = 0;
	let onChangeNotifyReact: (() => void) | undefined;

	let unsubscribe = effect(function (this: Effect) {
		updater = this;
	});
	updater._callback = function () {
		version = (version + 1) | 0;
		if (onChangeNotifyReact) onChangeNotifyReact();
	};

	return {
		updater,
		subscribe(onStoreChange: () => void) {
			onChangeNotifyReact = onStoreChange;

			return function () {
				/**
				 * Rotate to next version when unsubscribing to ensure that components are re-run
				 * when subscribing again.
				 *
				 * In StrictMode, 'memo'-ed components seem to keep a stale snapshot version, so
				 * don't re-run after subscribing again if the version is the same as last time.
				 *
				 * Because we unsubscribe from the effect, the version may not change. We simply
				 * set a new initial version in case of stale snapshots here.
				 */
				version = (version + 1) | 0;
				onChangeNotifyReact = undefined;
				unsubscribe();
			};
		},
		getSnapshot() {
			return version;
		},
	};
}

function WrapJsx<T>(jsx: T): T {
	if (typeof jsx !== "function") return jsx;

	return function (type: any, props: any, ...rest: any[]) {
		if (typeof type === "function" && !(type instanceof Component)) {
			return jsx.call(jsx, ProxyFunctionalComponent(type), props, ...rest);
		}

		if (type && typeof type === "object" && type.$$typeof === ReactMemoType) {
			type.type = ProxyFunctionalComponent(type.type);
			return jsx.call(jsx, type, props, ...rest);
		}

		if (typeof type === "string" && props) {
			for (let i in props) {
				let v = props[i];
				if (i !== "children" && v instanceof Signal) {
					props[i] = v.value;
				}
			}
		}

		return jsx.call(jsx, type, props, ...rest);
	} as any as T;
}

const JsxPro: JsxRuntimeModule = jsxRuntime;
const JsxDev: JsxRuntimeModule = jsxRuntimeDev;

/**
 * createElement _may_ be called by jsx runtime as a fallback in certain cases,
 * so we need to wrap it regardless.
 *
 * The jsx exports depend on the `NODE_ENV` var to ensure the users' bundler doesn't
 * include both, so one of them will be set with `undefined` values.
 */
React.createElement = WrapJsx(React.createElement);
JsxDev.jsx && /*   */ (JsxDev.jsx = WrapJsx(JsxDev.jsx));
JsxPro.jsx && /*   */ (JsxPro.jsx = WrapJsx(JsxPro.jsx));
JsxDev.jsxs && /*  */ (JsxDev.jsxs = WrapJsx(JsxDev.jsxs));
JsxPro.jsxs && /*  */ (JsxPro.jsxs = WrapJsx(JsxPro.jsxs));
JsxDev.jsxDEV && /**/ (JsxDev.jsxDEV = WrapJsx(JsxDev.jsxDEV));
JsxPro.jsxDEV && /**/ (JsxPro.jsxDEV = WrapJsx(JsxPro.jsxDEV));

declare module "@preact/signals-core" {
	// @ts-ignore internal Signal is viewed as function
	// eslint-disable-next-line @typescript-eslint/no-empty-interface
	interface Signal extends ReactElement {}
}

/**
 * A wrapper component that renders a Signal's value directly as a Text node.
 */
function Text({ data }: { data: Signal }) {
	return data.value;
}

// Decorate Signals so React renders them as <Text> components.
Object.defineProperties(Signal.prototype, {
	$$typeof: { configurable: true, value: ReactElemType },
	type: { configurable: true, value: ProxyFunctionalComponent(Text) },
	props: {
		configurable: true,
		get() {
			return { data: this };
		},
	},
	ref: { configurable: true, value: null },
});

export function useSignal<T>(value: T) {
	return useMemo(() => signal<T>(value), Empty);
}

export function useComputed<T>(compute: () => T) {
	const $compute = useRef(compute);
	$compute.current = compute;
	return useMemo(() => computed<T>(() => $compute.current()), Empty);
}

export function useSignalEffect(cb: () => void | (() => void)) {
	const callback = useRef(cb);
	callback.current = cb;

	useEffect(() => {
		return effect(() => callback.current());
	}, Empty);
}<|MERGE_RESOLUTION|>--- conflicted
+++ resolved
@@ -3,7 +3,7 @@
 	useMemo,
 	useEffect,
 	Component,
-	type FC,
+	type FunctionComponent,
 	type ReactElement,
 } from "react";
 import React from "react";
@@ -25,14 +25,10 @@
 const Empty = [] as const;
 const ReactElemType = Symbol.for("react.element"); // https://github.com/facebook/react/blob/346c7d4c43a0717302d446da9e7423a8e28d8996/packages/shared/ReactSymbols.js#L15
 const ReactMemoType = Symbol.for("react.memo"); // https://github.com/facebook/react/blob/346c7d4c43a0717302d446da9e7423a8e28d8996/packages/shared/ReactSymbols.js#L30
-<<<<<<< HEAD
-const ProxyInstance = new WeakMap<FC<any>, FC<any>>();
-=======
 const ProxyInstance = new WeakMap<
 	FunctionComponent<any>,
 	FunctionComponent<any>
 >();
->>>>>>> 9a5cbbdc
 const SupportsProxy = typeof Proxy === "function";
 
 const ProxyHandlers = {
@@ -47,7 +43,11 @@
 	 *
 	 * @see https://github.com/facebook/react/blob/2d80a0cd690bb5650b6c8a6c079a87b5dc42bd15/packages/react-reconciler/src/ReactFiberHooks.old.js#L460
 	 */
-	apply(Component: FC<any>, thisArg: any, argumentsList: Parameters<FC<any>>) {
+	apply(
+		Component: FunctionComponent<any>,
+		thisArg: any,
+		argumentsList: Parameters<FunctionComponent<any>>
+	) {
 		const store = useMemo(createEffectStore, Empty);
 
 		useSyncExternalStore(store.subscribe, store.getSnapshot, store.getSnapshot);
@@ -70,11 +70,11 @@
 	},
 };
 
-function ProxyFunctionalComponent(Component: FC<any>) {
+function ProxyFunctionalComponent(Component: FunctionComponent<any>) {
 	return ProxyInstance.get(Component) || WrapWithProxy(Component);
 }
 
-function WrapWithProxy(Component: FC<any>) {
+function WrapWithProxy(Component: FunctionComponent<any>) {
 	if (SupportsProxy) {
 		const ProxyComponent = new Proxy(Component, ProxyHandlers);
 
@@ -98,7 +98,7 @@
 	 * el.type.defaultProps;
 	 * ```
 	 */
-	const WrappedComponent: FC<any> = (...args) => {
+	const WrappedComponent: FunctionComponent<any> = (...args) => {
 		return ProxyHandlers.apply(Component, undefined, args);
 	};
 
