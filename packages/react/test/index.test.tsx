--- conflicted
+++ resolved
@@ -1,13 +1,8 @@
 // @ts-ignore-next-line
 globalThis.IS_REACT_ACT_ENVIRONMENT = true;
 
-<<<<<<< HEAD
-import { signal, useComputed, useWatcher } from "@preact/signals-react";
-import { createElement, useMemo, memo, StrictMode } from "react";
-=======
-import { signal, useComputed, useSignalEffect } from "@preact/signals-react";
+import { signal, useComputed, useSignalEffect, useWatcher } from "@preact/signals-react";
 import { createElement, useMemo, memo, StrictMode, createRef } from "react";
->>>>>>> 9a5cbbdc
 import { createRoot, Root } from "react-dom/client";
 import { renderToStaticMarkup } from "react-dom/server";
 import { act } from "react-dom/test-utils";
@@ -228,7 +223,6 @@
 		});
 	});
 
-<<<<<<< HEAD
 	describe("use watcher hook", () => {
 		it("should set the initial value of the checked property", () => {
 			function App({ value = 0 }) {
@@ -349,7 +343,9 @@
 			render(<App value={4} />);
 
 			expect(spy).to.be.callCount(4);
-=======
+		});
+	});
+
 	describe("useSignalEffect()", () => {
 		it("should be invoked after commit", async () => {
 			const ref = createRef<HTMLDivElement>();
@@ -478,7 +474,6 @@
 			// @note: React cleans up the ref eagerly, so it's already null by the time the callback runs.
 			// this is probably worth fixing at some point.
 			expect(cleanup).to.have.been.calledWith("foo", null);
->>>>>>> 9a5cbbdc
 		});
 	});
 });